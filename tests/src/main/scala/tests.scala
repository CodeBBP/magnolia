package magnolia.tests

import magnolia._
import estrapade._
import contextual.data.scalac._
import contextual.data.fqt._
import contextual.data.txt._

sealed trait Tree[+T]
case class Leaf[+L](value: L) extends Tree[L]
case class Branch[+B](left: Tree[B], right: Tree[B]) extends Tree[B]

sealed trait Entity

case class Company(name: String) extends Entity
case class Person(name: String, age: Int) extends Entity
case class Address(line1: String, occupant: Person)

class Length(val value: Int) extends AnyVal

case class Lunchbox(fruit: Fruit, drink: String)
object Fruit {
  import examples._
  implicit val showFruit: Show[String, Fruit] =
    new Show[String, Fruit] { def show(f: Fruit): String = f.name }
}
case class Fruit(name: String)

case class Item(name: String, quantity: Int = 1, price: Int)

sealed trait Color
case object Red extends Color
case object Green extends Color
case object Blue extends Color

case class `%%`(`/`: Int, `#`: String)

case class Param(a: String, b: String)
case class Test(param: Param)
object Test {
  def apply(): Test = Test(Param("", ""))

  def apply(a: String)(implicit b: Int): Test = Test(Param(a, b.toString))

  def apply(a: String, b: String): Test = Test(Param(a, b))
}

case class Account(id: String, emails: String*)

case class Portfolio(companies: Company*)

object Tests extends TestApp {

  def tests() = for (i <- 1 to 1000) {
    import examples._

    test("construct a Show product instance with alternative apply functions") {
      import examples._
      Show.gen[Test].show(Test("a", "b"))
    }.assert(_ == """Test(param=Param(a=a,b=b))""")

    test("construct a Show product instance") {
      import examples._
      Show.gen[Person].show(Person("John Smith", 34))
    }.assert(_ == """Person(name=John Smith,age=34)""")

    test("construct a Show coproduct instance") {
      import examples._
      Show.gen[Person].show(Person("John Smith", 34))
    }.assert(_ == "Person(name=John Smith,age=34)")

    test("serialize a Branch") {
      import magnolia.examples._
      implicitly[Show[String, Branch[String]]].show(Branch(Leaf("LHS"), Leaf("RHS")))
    }.assert(_ == "Branch(left=Leaf(value=LHS),right=Leaf(value=RHS))")

    test("local implicit beats Magnolia") {
      import magnolia.examples._
      implicit val showPerson: Show[String, Person] = new Show[String, Person] {
        def show(p: Person) = "nobody"
      }
      implicitly[Show[String, Address]].show(Address("Home", Person("John Smith", 44)))
    }.assert(_ == "Address(line1=Home,occupant=nobody)")

    test("even low-priority implicit beats Magnolia for nested case") {
      import magnolia.examples._
      import Show.gen
      implicitly[Show[String, Lunchbox]].show(Lunchbox(Fruit("apple"), "lemonade"))
    }.assert(_ == "Lunchbox(fruit=apple,drink=lemonade)")

    test("low-priority implicit does not beat Magnolia when not nested") {
      import magnolia.examples._
      import Show.gen
      implicitly[Show[String, Fruit]].show(Fruit("apple"))
    }.assert(_ == "Fruit(name=apple)")

    test("typeclass implicit scope has lower priority than ADT implicit scope") {
      import magnolia.examples._
      implicitly[Show[String, Fruit]].show(Fruit("apple"))
    }.assert(_ == "apple")

    test("test equality false") {
      import examples._
      Eq.gen[Entity].equal(Person("John Smith", 34), Person("", 0))
    }.assert(_ == false)

    test("test equality true") {
      import examples._
      Eq.gen[Entity].equal(Person("John Smith", 34), Person("John Smith", 34))
    }.assert(_ == true)

    test("test branch equality true") {
      import examples._
      Eq.gen[Tree[String]].equal(Branch(Leaf("one"), Leaf("two")), Branch(Leaf("one"), Leaf("two")))
    }.assert(_ == true)

    test("construct a default value") {
      Default.gen[Entity].default
    }.assert(_ == Company(""))

    test("construction of Show instance for Leaf") {
      scalac"""
        import magnolia.examples._
        implicitly[Show[String, Leaf[java.lang.String]]]
      """
    }.assert(_ == Returns(fqt"magnolia.examples.Show[String,magnolia.tests.Leaf[String]]"))

    test("construction of Show instance for Tree") {
      scalac"""
        import magnolia.examples._
        implicitly[Show[String, Tree[String]]]
      """
    }.assert(_ == Returns(fqt"magnolia.examples.Show[String,magnolia.tests.Tree[String]]"))

    test("serialize a Leaf") {
      implicitly[Show[String, Leaf[String]]].show(Leaf("testing"))
    }.assert(_ == "Leaf(value=testing)")

    test("serialize a Branch as a Tree") {
      implicitly[Show[String, Tree[String]]].show(Branch(Leaf("LHS"), Leaf("RHS")))
    }.assert(_ == "Branch(left=Leaf(value=LHS),right=Leaf(value=RHS))")

    test("serialize case object") {
      implicitly[Show[String, Red.type]].show(Red)
    }.assert(_ == "Red()")

    test("access default constructor values") {
      implicitly[Default[Item]].default
    }.assert(_ == Item("", 1, 0))

    test("serialize case object as a sealed trait") {
      implicitly[Show[String, Color]].show(Blue)
    }.assert(_ == "Blue()")

    test("decode a company") {
      Decoder.gen[Company].decode("""Company(name=Acme Inc)""")
    }.assert(_ == Company("Acme Inc"))

    test("decode a Person as an Entity") {
      implicitly[Decoder[Entity]].decode("""magnolia.tests.Person(name=John Smith,age=32)""")
    }.assert(_ == Person("John Smith", 32))

    test("decode a nested product") {
      implicitly[Decoder[Address]].decode(
        """Address(line1=53 High Street,occupant=Person(name=Richard Jones,age=44))"""
      )
    }.assert(_ == Address("53 High Street", Person("Richard Jones", 44)))

    test("show error stack") {
      scalac"""
        import magnolia.examples._
        case class Alpha(integer: Double)
        case class Beta(alpha: Alpha)
        Show.gen[Beta]
      """
    }.assert(_ == TypecheckError(txt"""magnolia: could not find typeclass for type Double
                                      |    in parameter 'integer' of product type Alpha
                                      |    in parameter 'alpha' of product type Beta
                                      |"""))

    test("not attempt to instantiate Unit when producing error stack") {
      scalac"""
        import magnolia.examples._
        case class Gamma(unit: Unit)
        Show.gen[Gamma]
      """
    }.assert(_ == TypecheckError(txt"""magnolia: could not find typeclass for type Unit
                                      |    in parameter 'unit' of product type Gamma
                                      |"""))

    test("typenames and labels are not encoded") {
      implicitly[Show[String, `%%`]].show(`%%`(1, "two"))
    }.assert(_ == "%%(/=1,#=two)")

    val tupleDerivation = test("derive for a tuple") {
      implicitly[Show[String, (Int, String)]]
    }.returns()

    test("serialize a tuple") {
      tupleDerivation().show((42, "Hello World"))
    }.assert(_ == "Tuple2(_1=42,_2=Hello World)")

    test("serialize a value class") {
      Show.gen[Length].show(new Length(100))
    }.assert(_ == "100")

<<<<<<< HEAD
    class ParentClass {
      case class InnerClass(name: String)

      test("serialize a case class inside another class") {
        implicitly[Show[String, InnerClass]].show(InnerClass("foo"))
      }.assert(_ == "InnerClass(name=foo)")
    }
    
    new ParentClass
=======
    test("show an Account") {
      Show.gen[Account].show(Account("john_doe", "john.doe@yahoo.com", "john.doe@gmail.com"))
    }.assert(_ == "Account(id=john_doe,emails=[john.doe@yahoo.com,john.doe@gmail.com])")

    test("construct a default Account") {
      Default.gen[Account].default
    }.assert(_ == Account(""))

    test("show a Portfolio of Companies") {
      Show.gen[Portfolio].show(Portfolio(Company("Alice Inc"), Company("Bob & Co")))
    }.assert(_ == "Portfolio(companies=[Company(name=Alice Inc),Company(name=Bob & Co)])")
>>>>>>> e2191e26
  }
}<|MERGE_RESOLUTION|>--- conflicted
+++ resolved
@@ -204,7 +204,7 @@
       Show.gen[Length].show(new Length(100))
     }.assert(_ == "100")
 
-<<<<<<< HEAD
+
     class ParentClass {
       case class InnerClass(name: String)
 
@@ -214,7 +214,7 @@
     }
     
     new ParentClass
-=======
+
     test("show an Account") {
       Show.gen[Account].show(Account("john_doe", "john.doe@yahoo.com", "john.doe@gmail.com"))
     }.assert(_ == "Account(id=john_doe,emails=[john.doe@yahoo.com,john.doe@gmail.com])")
@@ -226,6 +226,6 @@
     test("show a Portfolio of Companies") {
       Show.gen[Portfolio].show(Portfolio(Company("Alice Inc"), Company("Bob & Co")))
     }.assert(_ == "Portfolio(companies=[Company(name=Alice Inc),Company(name=Bob & Co)])")
->>>>>>> e2191e26
+
   }
 }